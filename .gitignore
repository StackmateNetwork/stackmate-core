--- conflicted
+++ resolved
@@ -1,9 +1,6 @@
 target
 Cargo.lock
-<<<<<<< HEAD
 builds.zip
 builds
-=======
 builds
-builds.zip
->>>>>>> 494bcfad
+builds.zip